# Operating system generated files
.DS_Store
**/.DS_Store
Thumbs.db
data/
*.png
*.html
# Python related
__pycache__/
*.py[cod]
*$py.class
*.so
.Python
env/
build/
develop-eggs/
dist/
downloads/
eggs/
.eggs/
lib/
lib64/
parts/
sdist/
var/
*.egg-info/
.installed.cfg
*.egg
venv/
<<<<<<< HEAD
.env

=======
*.env
*.png
*.html
*.json
>>>>>>> f9b3e370
# Terraform related
**/.terraform/*
terraform/.terraform/
terraform/.terraform.lock.hcl
*.tfstate
*.tfstate.*
*.tfvars
override.tf
override.tf.json
*_override.tf
*_override.tf.json
.terraformrc
terraform.rc

# Log files
*.log
logs/
npm-debug.log*
yarn-debug.log*
yarn-error.log*

# Data and intermediate files
*.csv
*.dat
*.out
data/raw/
*.bak
*.swp
*.swo

# Other large files and intermediate files
*.zip
*.tar.gz
*.rar
*.7z
*.pdf
runs/

# IDE and editor related
.idea/
.vscode/
*.sublime-project
*.sublime-workspace
.project
.classpath
.settings/<|MERGE_RESOLUTION|>--- conflicted
+++ resolved
@@ -27,15 +27,11 @@
 .installed.cfg
 *.egg
 venv/
-<<<<<<< HEAD
 .env
-
-=======
 *.env
 *.png
 *.html
 *.json
->>>>>>> f9b3e370
 # Terraform related
 **/.terraform/*
 terraform/.terraform/
