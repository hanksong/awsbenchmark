--- conflicted
+++ resolved
@@ -34,9 +34,83 @@
 
 ## Recent Improvements
 
-<<<<<<< HEAD
-- AWS account and configured AWS CLI credentials
+### Latency Testing
+
+Added comprehensive latency testing capabilities that measure Round Trip Time (RTT) between EC2 instances:
+
+- Implemented ping-based testing with customizable packet count and interval settings
+- Added latency matrix generation for visualizing the RTT patterns between instances
+- Integrated latency data into the HTML report generation
+
+### File Organization
+
+Improved organization of visualization outputs:
+
+- All generated visualizations and reports are now stored in timestamped directories (`vis_log_YYYYMMDD_HHMMSS`)
+- A symlink to the latest report is created in the project root for easy access
+- Reduced file clutter in the main visualization directory
+
+## Setup
+
+- Get the following info from AWS:
+  - Access Key ID
+  - Secret Access Key
+  - Default region name
+  - Default output format
+
+- Install the AWS CLI from this page: [https://docs.aws.amazon.com/cli/latest/userguide/getting-started-install.html](https://docs.aws.amazon.com/cli/latest/userguide/getting-started-install.html)
+- Install Terraform from this page: [https://developer.hashicorp.com/terraform/tutorials/aws-get-started/install-cli](https://developer.hashicorp.com/terraform/tutorials/aws-get-started/install-cli)
+- Configure the AWS CLI with your credentials:
+
+```bash
+aws configure
+```
+
+## Usage
+
+### Running the Full Benchmark Suite
+
+```bash
+python3 scripts/run_benchmark.py --config config/benchmark_config.json
+```
+
+### Running Individual Tests
+
+```bash
+# Run point-to-point TCP bandwidth test
+python3 scripts/p2p_test.py --config config/test_config.json
+
+# Run UDP performance test
+python3 scripts/udp_test.py --config config/test_config.json
+
+# Run latency test
+python3 scripts/latency_test.py --config config/test_config.json
+```
+
+### Generating Visualizations
+
+```bash
+# Generate histograms and heatmaps
+python3 visualization/generate_histograms.py --p2p-csv data/p2p_results_*.csv --udp-csv data/udp_results_*.csv --latency-csv data/latency_results_*.csv
+
+# Generate HTML report
+python3 visualization/generate_report.py --summary-json data/results_summary_*.json
+```
+
+## Configuration
+
+The benchmark suite uses JSON configuration files to specify:
+
+- EC2 instance details (IPs, instance types, regions)
+- Test parameters (duration, parallel streams, etc.)
+- Visualization options
+
+Sample configuration files are provided in the `terraform/config.json` directory.
+
+## Requirements
+
 - Python 3.6+
+
 - Terraform 0.14+
 - The following Python packages:
   - pandas
@@ -44,6 +118,7 @@
   - seaborn
   - jinja2
   - numpy
+- iperf3
 
 ## Quick Start
 
@@ -97,96 +172,24 @@
 
 - [Installation Guide](docs/installation.md)
 - [Usage Instructions](docs/usage.md)
-=======
-### Latency Testing
->>>>>>> f9b3e370
-
-Added comprehensive latency testing capabilities that measure Round Trip Time (RTT) between EC2 instances:
-
-- Implemented ping-based testing with customizable packet count and interval settings
-- Added latency matrix generation for visualizing the RTT patterns between instances
-- Integrated latency data into the HTML report generation
-
-### File Organization
-
-Improved organization of visualization outputs:
-
-- All generated visualizations and reports are now stored in timestamped directories (`vis_log_YYYYMMDD_HHMMSS`)
-- A symlink to the latest report is created in the project root for easy access
-- Reduced file clutter in the main visualization directory
-
-## Setup
-
-- Get the following info from AWS:
-  - Access Key ID
-  - Secret Access Key
-  - Default region name
-  - Default output format
-
-- Install the AWS CLI from this page: [https://docs.aws.amazon.com/cli/latest/userguide/getting-started-install.html](https://docs.aws.amazon.com/cli/latest/userguide/getting-started-install.html)
-- Install Terraform from this page: [https://developer.hashicorp.com/terraform/tutorials/aws-get-started/install-cli](https://developer.hashicorp.com/terraform/tutorials/aws-get-started/install-cli)
-- Configure the AWS CLI with your credentials:
-
-```bash
-aws configure
-```
-
-## Usage
-
-### Running the Full Benchmark Suite
-
-```bash
-python3 scripts/run_benchmark.py --config config/benchmark_config.json
-```
-
-<<<<<<< HEAD
-## Troubleshooting
-=======
-### Running Individual Tests
-
-```bash
-# Run point-to-point TCP bandwidth test
-python3 scripts/p2p_test.py --config config/test_config.json
->>>>>>> f9b3e370
-
-# Run UDP performance test
-python3 scripts/udp_test.py --config config/test_config.json
-
-# Run latency test
-python3 scripts/latency_test.py --config config/test_config.json
-```
-<<<<<<< HEAD
-aws ec2 import-key-pair --region us-east-1 --key-name aws-network-benchmark --public-key-material fileb://$HOME/.ssh/aws-network-benchmark.pub
-```
-=======
-
-### Generating Visualizations
-
-```bash
-# Generate histograms and heatmaps
-python3 visualization/generate_histograms.py --p2p-csv data/p2p_results_*.csv --udp-csv data/udp_results_*.csv --latency-csv data/latency_results_*.csv
-
-# Generate HTML report
-python3 visualization/generate_report.py --summary-json data/results_summary_*.json
-```
-
-## Configuration
-
-The benchmark suite uses JSON configuration files to specify:
-
-- EC2 instance details (IPs, instance types, regions)
-- Test parameters (duration, parallel streams, etc.)
-- Visualization options
-
-Sample configuration files are provided in the `terraform/config.json` directory.
-
-## Requirements
-
-- Python 3.6+
-- iperf3
-- Required Python packages: matplotlib, numpy, pandas, seaborn
 
 ## License
 
-This project is licensed under the MIT License - see the LICENSE file for details.
->>>>>>> f9b3e370
+MIT
+
+## Contribution
+
+Issues and pull requests are welcome.
+
+## Troubleshooting
+
+### cannot automatically import ssh key to aws, please run the following command to import manually:
+
+```
+aws ec2 import-key-pair --region us-east-1 --key-name aws-network-benchmark --public-key-material fileb://$HOME/.ssh/aws-network-benchmark.pub
+```
+
+
+## License
+
+This project is licensed under the MIT License - see the LICENSE file for details.